# Changelog

The format is based on [Keep a Changelog](http://keepachangelog.com/en/1.0.0/)
and this project adheres to [Semantic Versioning](http://semver.org/spec/v2.0.0.html).

<<<<<<< HEAD
## [Unreleased]
### Added
- New `num-traits` implementations: `FromBytes` and `ToBytes` for `f16` and `bf16`. By [@kpreid].
=======
## [Unreleased
### Changed
- Updated optional dependencies to latest versions: 
  * `zercopy` 0.6 -> 0.8
  * `rand` 0.8 -> 0.9
  * `rand_distr` 0.4 -> 0.5

### Added
- Added support for `arbitrary` crate. Fixes [#110]. By [@FL33TW00D].

### Fixed
- Suppressed unexpected_cfg lint warnings on newer versions of stable Rust.
>>>>>>> 0bebc346

## [2.4.1] - 2024-04-06 <a name="2.4.1"></a>
### Fixed
- Missing macro import causing build failure on `no_std` + `alloc` feature set. Fixes [#107].
- Clippy warning on nightly rust.

## [2.4.0] - 2024-02-25 <a name="2.4.0"></a>
### Added
- Optional `rkyv` support. Fixes [#100], by [@comath].
- New `num-traits` implementations: `AsPrimitive<f16>` for `bf16` and `AsPrimitive<bf16>` for
  `f16`, allowing lossy conversions between the two types. By [@charles-r-earp].
- `Cargo.lock` added to vcs as is now recommended for library crates.
### Fixed
- Remove some unit NaN conversion sign tests due to non-deterministic hardware. Fixes [#103].
- Redundant import warnings on nightly Rust.

## [2.3.1] - 2023-06-24 <a name="2.3.1"></a>
### Fixed
- Compile error on x86 (not x86_64) targets. Fixes [#93].

## [2.3.0] - 2023-06-24 <a name="2.3.0"></a>
### Added
- Support for Kani Rust Verifier. By [@cameron1024].
- Support for `rand_distr::Distribution` implementations behind `rand_distr` optional cargo
  feature. By [@coreylowman].
- Floating point formatting options in `Display` and `Debug` implementations. By [@eiz].

### Changed
- **Breaking Change** Minimum supported Rust version is now 1.70.
- **Breaking Change** Minimum supported Rust version policy reverted to original policy of allowing
  minimum supported Rust version updates for minor releases instead of only major to avoid
  segmentation and allow optimizing hardware implementations without unnecessary major releases.
- Hardware intrinsics/assembly is finally available on stable Rust, including using hardware
  feature detection (`std` only), including:
    - AArch64 now uses FP16 hardware instructions for conversions and math operations when
    available.
    - x86/x86-64 now uses F16C hardware instructions for conversions (but no math operations) when
    available. Fixes [#54].

### Deprecated
- `use-intrinsics` cargo feature no longer used. Hardware support will now always be used whenever
  possible. A future version may output deprecation warnings if this feature is enabled.

### Fixed
- Improve code generation of `leading_zeros` functions by inlining. By [@encounter].
- `Sum` implementation of `bf16` incorrectly performed product instead of sum. By [@wx-csy].
- Compile failed when `serde` cargo feature enabled but `std` not enabled.
- Incorrect black boxing of benchmark tests.
- Rustdoc cfg display on docs.rs not getting enabled.

## [2.2.1] - 2023-01-08 <a name="2.2.1"></a>
### Changed
- Reduced unnecessary bounds checks for SIMD operations on slices. By [@Shnatsel].
- Further slice conversion optimizations for slices. Resolves [#66].

## [2.2.0] - 2022-12-30 <a name="2.2.0"></a>
### Added
- Add `serialize_as_f32` and `serialize_as_string` functions when `serde` cargo feature is enabled.
  They allowing customizing the serialization by using 
  `#[serde(serialize_with="f16::serialize_as_f32")]` attribute in serde derive macros. Closes [#60].
- Deserialize now supports deserializing from `f32`, `f64`, and string values in addition to its
  previous default deserialization. Closes [#60].

### Changed
- Add `#[inline]` on fallback functions, which improved conversion execution on non-nightly rust 
  by up to 50%. By [@Shnatsel].

## [2.1.0] - 2022-07-18 <a name="2.1.0"></a>
### Added
- Add support for target_arch `spirv`. Some traits and functions are unavailble on this
  architecture. By [@charles-r-earp].
- Add `total_cmp` method to both float types. Closes [#55], by [@joseluis].

## [2.0.0] - 2022-06-21 <a name="2.0.0"></a>
### Changed
- **Breaking Change** Minimum supported Rust version is now 1.58.
- **Breaking Change** `std` is now enabled as a default cargo feature. Disable default features to
  continue using `no_std` support.
- Migrated to Rust Edition 2021.
- Added `#[must_use]` attributes to functions, as appropriate.

### Fixed
- Fix a soundness bug with `slice::as_ptr` not correctly using mutable reference. By [@Nilstrieb].

### Added
- Added `const` conversion methods to both `f16` and `bf16`. These methods never use hardware
  intrinsics, unlike the current conversion methods, which is why they are separated into new
  methods. The following `const` methods were added:
  - `from_f32_const`
  - `from_f64_const`
  - `to_f32_const`
  - `to_f64_const`
- Added `Neg` trait support for borrowed values `&f16` and `&bf16`. By [@pthariensflame].
- Added `AsPrimitive` implementations from and to self, `usize`, and `isize`. By [@kali].

### Removed
- **Breaking Change** The deprecated `serialize` cargo feature has been removed. Use `serde` cargo
  feature instead.
- **Breaking Change** The deprecated `consts` module has been removed. Use associated constants on
  `f16` instead.
- **Breaking Change** The following deprecated functions have been removed:
  - `f16::as_bits`
  - `slice::from_bits_mut`
  - `slice::to_bits_mut`
  - `slice::from_bits`
  - `slice::to_bits`
  - `vec::from_bits`
  - `vec::to_bits`

## [1.8.2] - 2021-10-22 <a name="1.8.2"></a>
### Fixed
- Remove cargo resolver=2 from manifest to resolve errors in older versions of Rust that still
  worked with 1.8.0. Going forward, MSRV increases will be major version increases. Fixes [#48].

## [1.8.1] - 2021-10-21 - **Yanked** <a name="1.8.1"></a>
### ***Yanked***
*Not recommended due to introducing compilation error in Rust versions that worked with 1.8.0.*
### Changed
- Now uses cargo resolver version 2 to prevent dev-dependencies from enabling `std` feature on
  optional dependencies.

### Fixed
- Fixed compile failure when `std` feature is not enabled and `num-traits` is enabled under new
  resolver. Now properly uses `libm` num-traits feature.

## [1.8.0] - 2021-10-13 <a name="1.8.0"></a>
### Changed
- Now always implements `Add`, `Div`, `Mul`, `Neg`, `Rem`, and `Sub` traits. 
  Previously, these were only implemented under the `num-traits` feature. Keep in mind they still
  convert to `f32` and back in the implementation.
- Minimum supported Rust version is now 1.51.
- Made crate package [REUSE compliant](https://reuse.software/).
- Docs now use intra-doc links instead of manual (and hard to maintain) links.
- The following methods on both `f16` and `bf16` are now `const`:
  - `to_le_bytes`
  - `to_be_bytes`
  - `to_ne_bytes`
  - `from_le_bytes`
  - `from_be_bytes`
  - `from_ne_bytes`
  - `is_normal`
  - `classify`
  - `signum`

### Added
- Added optional implementations of `zerocopy` traits `AsBytes` and `FromBytes`
  under `zerocopy` cargo feature. By [@samcrow].
- Implemented the `core::iter::Product` and `core::iter::Sum` traits, with the same caveat as above
  about converting to `f32` and back under the hood.
- Added new associated const `NEG_ONE` to both `f16` and `bf16`.
- Added the following new methods on both `f16` and `bf16`:
  - `copysign`
  - `max`
  - `min`
  - `clamp`

### Fixed
- Fixed a number of minor lints discovered due to improved CI.

## [1.7.1] - 2021-01-17 <a name="1.7.1"></a>
### Fixed
- Docs.rs now generates docs for `bytemuck` and `num-traits` optional features.

## [1.7.0] - 2021-01-17 <a name="1.7.0"></a>
### Added
- Added optional implementations of `bytemuck` traits `Zeroable` and `Pod` under `bytemuck` cargo
  feature. By [@charles-r-earp].
- Added optional implementations of `num-traits` traits `ToPrimitive` and `FromPrimitive` under
  `num-traits` cargo feature. By [@charles-r-earp].
- Added implementations of `Binary`, `Octal`, `LowerHex`, and `UpperHex` string format traits to
  format raw `f16`/`bf16` bytes to string.

### Changed
- `Debug` trait implementation now formats `f16`/`bf16` as float instead of raw bytes hex. Use newly
  implemented formatting traits to format in hex instead of `Debug`. Fixes [#37].


## [1.6.0] - 2020-05-09 <a name="1.6.0"></a>
### Added
- Added `LOG2_10` and `LOG10_2` constants to both `f16` and `bf16`, which were added to `f32` and
  `f64` in the standard library in 1.43.0. By [@tspiteri].
- Added `to_le/be/ne_bytes` and `from_le/be/ne_bytes` to both `f16` and `bf16`, which were added to
  the standard library in 1.40.0. By [@bzm3r].

## [1.5.0] - 2020-03-03 <a name="1.5.0"></a>
### Added
- Added the `alloc` feature to support the `alloc` crate in `no_std` environments. By [@zserik]. The
  `vec` module is now available with either `alloc` or `std` feature.

## [1.4.1] - 2020-02-10 <a name="1.4.1"></a>
### Fixed
- Added `#[repr(transparent)]` to `f16`/`bf16` to remove undefined behavior. By [@jfrimmel].

## [1.4.0] - 2019-10-13 <a name="1.4.0"></a>
### Added
- Added a `bf16` type implementing the alternative
  [`bfloat16`](https://en.wikipedia.org/wiki/Bfloat16_floating-point_format) 16-bit floating point
  format. By [@tspiteri].
- `f16::from_bits`, `f16::to_bits`, `f16::is_nan`, `f16::is_infinite`, `f16::is_finite`,
  `f16::is_sign_positive`, and `f16::is_sign_negative` are now `const` fns.
- `slice::HalfBitsSliceExt` and `slice::HalfBitsSliceExt` extension traits have been added for
  performing efficient reinterpret casts and conversions of slices to and from `[f16]` and
  `[bf16]`.  These traits will use hardware SIMD conversion instructions when available and the
  `use-intrinsics` cargo feature is enabled.
- `vec::HalfBitsVecExt` and `vec::HalfFloatVecExt` extension traits have been added for
   performing efficient reinterpret casts to and from `Vec<f16>` and `Vec<bf16>`. These traits
   are only available with the `std` cargo feature.
- `prelude` has been added, for easy importing of most common functionality. Currently the
  prelude imports `f16`, `bf16`, and the new slice and vec extension traits.
- New associated constants on `f16` type to replace deprecated `consts` module.

### Fixed
- Software conversion (when not using `use-intrinsics` feature) now matches hardware rounding
  by rounding to nearest, ties to even. Fixes [#24], by [@tspiteri].
- NaN value conversions now behave like `f32` to `f64` conversions, retaining sign. Fixes [#23],
  by [@tspiteri].

### Changed
- Minimum rustc version bumped to 1.32.
- Runtime target host feature detection is now used if both `std` and `use-intrinsics` features are
  enabled and the compile target host does not support required features.
- When `use-intrinsics` feature is enabled, will now always compile and run without error correctly
  regardless of compile target options.

### Deprecated
- `consts` module and all its constants have been deprecated; use the associated constants on `f16`
  instead.
- `slice::from_bits` has been deprecated; use `slice::HalfBitsSliceExt::reinterpret_cast` instead.
- `slice::from_bits_mut` has been deprecated; use `slice::HalfBitsSliceExt::reinterpret_cast_mut`
  instead.
- `slice::to_bits` has been deprecated; use `slice::HalfFloatSliceExt::reinterpret_cast` instead.
- `slice::to_bits_mut` has been deprecated; use `slice::HalfFloatSliceExt::reinterpret_cast_mut`
  instead.
- `vec::from_bits` has been deprecated; use `vec::HalfBitsVecExt::reinterpret_into` instead.
- `vec::to_bits` has been deprecated; use `vec::HalfFloatVecExt::reinterpret_into` instead.

## [1.3.1] - 2019-10-04 <a name="1.3.1"></a>
### Fixed
- Corrected values of constants `EPSILON`, `MAX_10_EXP`, `MAX_EXP`, `MIN_10_EXP`, and `MIN_EXP`
  in `consts` module, as well as setting `consts::NAN` to match value of `f32::NAN` converted to
  `f16`. By [@tspiteri].

## [1.3.0] - 2018-10-02 <a name="1.3.0"></a>
### Added
- `slice::from_bits_mut` and `slice::to_bits_mut` for conversion between mutable `u16` and `f16`
  slices. Fixes [#16], by [@johannesvollmer].

## [1.2.0] - 2018-09-03 <a name="1.2.0"></a>
### Added
- `slice` and optional `vec` (only included with `std` feature) modules for conversions between
  `u16` and `f16` buffers. Fixes [#14], by [@johannesvollmer].
- `to_bits` added to replace `as_bits`. Fixes [#12], by [@tspiteri].
### Fixed
- `serde` optional dependency no longer uses its default `std` feature.
### Deprecated
- `as_bits` has been deprecated; use `to_bits` instead.
- `serialize` cargo feature is deprecated; use `serde` instead.

## [1.1.2] - 2018-07-12 <a name="1.1.2"></a>
### Fixed
- Fixed compilation error in 1.1.1 on rustc < 1.27, now compiles again on rustc >= 1.10. Fixes
  [#11].

## [1.1.1] - 2018-06-24 - **Yanked** <a name="1.1.1"></a>
### ***Yanked***
*Not recommended due to introducing compilation error on rustc versions prior to 1.27.*
### Fixed
- Fix subnormal float conversions when `use-intrinsics` is not enabled. By [@Moongoodboy-K].

## [1.1.0] - 2018-03-17 <a name="1.1.0"></a>
### Added
- Made `to_f32` and `to_f64` public. Fixes [#7], by [@PSeitz].

## [1.0.2] - 2018-01-12 <a name="1.0.2"></a>
### Changed
- Update behavior of `is_sign_positive` and `is_sign_negative` to match the IEEE754 conforming
  behavior of the standard library since Rust 1.20.0. Fixes [#3], by [@tspiteri].
- Small optimization on `is_nan` and `is_infinite` from [@tspiteri].
### Fixed
- Fix comparisons of +0 to -0 and comparisons involving negative numbers. Fixes [#2], by
  [@tspiteri].
- Fix loss of sign when converting `f16` and `f32` to `f16`, and case where `f64` NaN could be
  converted to `f16` infinity instead of NaN. Fixes [#5], by [@tspiteri].

## [1.0.1] - 2017-08-30 <a name="1.0.1"></a>
### Added
- More README documentation.
- Badges and categories in crate metadata.
### Changed
- `serde` dependency updated to 1.0 stable.
- Writing changelog manually.

## [1.0.0] - 2017-02-03 <a name="1.0.0"></a>
### Added
- Update to `serde` 0.9 and stable Rust 1.15 for `serialize` feature.

## [0.1.1] - 2017-01-08 <a name="0.1.1"></a>
### Added
- Add `serde` support under new `serialize` feature.
### Changed
- Use `no_std` for crate by default.

## 0.1.0 - 2016-03-17 <a name="0.1.0"></a>
### Added
- Initial release of `f16` type.

[#2]: https://github.com/starkat99/half-rs/issues/2
[#3]: https://github.com/starkat99/half-rs/issues/3
[#5]: https://github.com/starkat99/half-rs/issues/5
[#7]: https://github.com/starkat99/half-rs/issues/7
[#11]: https://github.com/starkat99/half-rs/issues/11
[#12]: https://github.com/starkat99/half-rs/issues/12
[#14]: https://github.com/starkat99/half-rs/issues/14
[#16]: https://github.com/starkat99/half-rs/issues/16
[#23]: https://github.com/starkat99/half-rs/issues/23
[#24]: https://github.com/starkat99/half-rs/issues/24
[#37]: https://github.com/starkat99/half-rs/issues/37
[#48]: https://github.com/starkat99/half-rs/issues/48
[#55]: https://github.com/starkat99/half-rs/issues/55
[#60]: https://github.com/starkat99/half-rs/issues/60
[#66]: https://github.com/starkat99/half-rs/issues/66
[#54]: https://github.com/starkat99/half-rs/issues/54
[#93]: https://github.com/starkat99/half-rs/issues/54
[#100]: https://github.com/starkat99/half-rs/issues/100
[#103]: https://github.com/starkat99/half-rs/issues/103
[#107]: https://github.com/starkat99/half-rs/issues/107
[#110]: https://github.com/starkat99/half-rs/issues/110

[@tspiteri]: https://github.com/tspiteri
[@PSeitz]: https://github.com/PSeitz
[@Moongoodboy-K]: https://github.com/Moongoodboy-K
[@johannesvollmer]: https://github.com/johannesvollmer
[@jfrimmel]: https://github.com/jfrimmel
[@zserik]: https://github.com/zserik
[@bzm3r]: https://github.com/bzm3r
[@charles-r-earp]: https://github.com/charles-r-earp
[@samcrow]: https://github.com/samcrow
[@pthariensflame]: https://github.com/pthariensflame
[@kali]: https://github.com/kali
[@Nilstrieb]: https://github.com/Nilstrieb
[@joseluis]: https://github.com/joseluis
[@Shnatsel]: https://github.com/Shnatsel
[@cameron1024]: https://github.com/cameron1024
[@encounter]: https://github.com/encounter
[@coreylowman]: https://github.com/coreylowman
[@wx-csy]: https://github.com/wx-csy
[@eiz]: https://github.com/eiz
[@comath]: https://github.com/comath
<<<<<<< HEAD
[@kpreid]: https://github.com/kpreid
=======
[@FL33TW00D]: https://github.com/FL33TW00D
>>>>>>> 0bebc346


[Unreleased]: https://github.com/starkat99/half-rs/compare/v2.4.1...HEAD
[2.4.1]: https://github.com/starkat99/half-rs/compare/v2.4.0...v2.4.1
[2.4.0]: https://github.com/starkat99/half-rs/compare/v2.3.1...v2.4.0
[2.3.1]: https://github.com/starkat99/half-rs/compare/v2.3.0...v2.3.1
[2.3.0]: https://github.com/starkat99/half-rs/compare/v2.2.1...v2.3.0
[2.2.1]: https://github.com/starkat99/half-rs/compare/v2.2.0...v2.2.1
[2.2.0]: https://github.com/starkat99/half-rs/compare/v2.1.0...v2.2.0
[2.1.0]: https://github.com/starkat99/half-rs/compare/v2.0.0...v2.1.0
[2.0.0]: https://github.com/starkat99/half-rs/compare/v1.8.2...v2.0.0
[1.8.2]: https://github.com/starkat99/half-rs/compare/v1.8.1...v1.8.2
[1.8.1]: https://github.com/starkat99/half-rs/compare/v1.8.0...v1.8.1
[1.8.0]: https://github.com/starkat99/half-rs/compare/v1.7.1...v1.8.0
[1.7.1]: https://github.com/starkat99/half-rs/compare/v1.7.0...v1.7.1
[1.7.0]: https://github.com/starkat99/half-rs/compare/v1.6.0...v1.7.0
[1.6.0]: https://github.com/starkat99/half-rs/compare/v1.5.0...v1.6.0
[1.5.0]: https://github.com/starkat99/half-rs/compare/v1.4.1...v1.5.0
[1.4.1]: https://github.com/starkat99/half-rs/compare/v1.4.0...v1.4.1
[1.4.0]: https://github.com/starkat99/half-rs/compare/v1.3.1...v1.4.0
[1.3.1]: https://github.com/starkat99/half-rs/compare/v1.3.0...v1.3.1
[1.3.0]: https://github.com/starkat99/half-rs/compare/v1.2.0...v1.3.0
[1.2.0]: https://github.com/starkat99/half-rs/compare/v1.1.2...v1.2.0
[1.1.2]: https://github.com/starkat99/half-rs/compare/v1.1.1...v1.1.2
[1.1.1]: https://github.com/starkat99/half-rs/compare/v1.1.0...v1.1.1
[1.1.0]: https://github.com/starkat99/half-rs/compare/v1.0.2...v1.1.0
[1.0.2]: https://github.com/starkat99/half-rs/compare/v1.0.1...v1.0.2
[1.0.1]: https://github.com/starkat99/half-rs/compare/v1.0.0...v1.0.1
[1.0.0]: https://github.com/starkat99/half-rs/compare/v0.1.1...v1.0.0
[0.1.1]: https://github.com/starkat99/half-rs/compare/v0.1.0...v0.1.1<|MERGE_RESOLUTION|>--- conflicted
+++ resolved
@@ -3,11 +3,6 @@
 The format is based on [Keep a Changelog](http://keepachangelog.com/en/1.0.0/)
 and this project adheres to [Semantic Versioning](http://semver.org/spec/v2.0.0.html).
 
-<<<<<<< HEAD
-## [Unreleased]
-### Added
-- New `num-traits` implementations: `FromBytes` and `ToBytes` for `f16` and `bf16`. By [@kpreid].
-=======
 ## [Unreleased
 ### Changed
 - Updated optional dependencies to latest versions: 
@@ -17,10 +12,10 @@
 
 ### Added
 - Added support for `arbitrary` crate. Fixes [#110]. By [@FL33TW00D].
+- New `num-traits` implementations: `FromBytes` and `ToBytes` for `f16` and `bf16`. By [@kpreid].
 
 ### Fixed
 - Suppressed unexpected_cfg lint warnings on newer versions of stable Rust.
->>>>>>> 0bebc346
 
 ## [2.4.1] - 2024-04-06 <a name="2.4.1"></a>
 ### Fixed
@@ -369,11 +364,8 @@
 [@wx-csy]: https://github.com/wx-csy
 [@eiz]: https://github.com/eiz
 [@comath]: https://github.com/comath
-<<<<<<< HEAD
+[@FL33TW00D]: https://github.com/FL33TW00D
 [@kpreid]: https://github.com/kpreid
-=======
-[@FL33TW00D]: https://github.com/FL33TW00D
->>>>>>> 0bebc346
 
 
 [Unreleased]: https://github.com/starkat99/half-rs/compare/v2.4.1...HEAD
