--- conflicted
+++ resolved
@@ -1,13 +1,11 @@
 #[cfg(feature = "serde")]
 use serde::{Deserialize, Serialize};
 
-<<<<<<< HEAD
 #[cfg(feature = "bytemuck")]
 use bytemuck::{Zeroable, Pod};
-=======
+
 #[cfg(feature = "num-traits")]
 use num_traits::{Zero, One, ToPrimitive, FromPrimitive};
->>>>>>> 03d8a53e
 
 use core::{
     cmp::Ordering,
