#[cfg(feature = "serde")]
use serde::{Deserialize, Serialize};

#[cfg(feature = "bytemuck")]
<<<<<<< HEAD
use bytemuck::{Zeroable, Pod};
=======
use bytemuck::{Pod, Zeroable};
>>>>>>> 9fa52469

use core::{
    cmp::Ordering,
    fmt::{
        Binary, Debug, Display, Error, Formatter, LowerExp, LowerHex, Octal, UpperExp, UpperHex,
    },
    num::{FpCategory, ParseFloatError},
    str::FromStr,
};

pub(crate) mod convert;

/// A 16-bit floating point type implementing the [`bfloat16`] format.
///
/// The [`bfloat16`] floating point format is a truncated 16-bit version of the IEEE 754 standard
/// `binary32`, a.k.a `f32`. [`bf16`] has approximately the same dynamic range as `f32` by having
/// a lower precision than [`f16`]. While [`f16`] has a precision of 11 bits, [`bf16`] has a
/// precision of only 8 bits.
///
/// Like [`f16`], [`bf16`] does not offer arithmetic operations as it is intended for compact
/// storage rather than calculations. Operations should be performed with `f32` or higher-precision
/// types and converted to/from [`bf16`] as necessary.
///
/// [`bfloat16`]: https://en.wikipedia.org/wiki/Bfloat16_floating-point_format
/// [`bf16`]: struct.bf16.html
/// [`f16`]: struct.f16.html
#[allow(non_camel_case_types)]
#[derive(Clone, Copy, Default)]
#[repr(transparent)]
#[cfg_attr(feature = "serde", derive(Serialize, Deserialize))]
#[cfg_attr(feature = "bytemuck", derive(Zeroable, Pod))]
pub struct bf16(u16);

impl bf16 {
    /// Constructs a [`bf16`](struct.bf16.html) value from the raw bits.
    #[inline]
    pub const fn from_bits(bits: u16) -> bf16 {
        bf16(bits)
    }

    /// Constructs a [`bf16`](struct.bf16.html) value from a 32-bit floating point value.
    ///
    /// If the 32-bit value is too large to fit, ±∞ will result. NaN values are preserved.
    /// Subnormal values that are too tiny to be represented will result in ±0. All other values
    /// are truncated and rounded to the nearest representable value.
    #[inline]
    pub fn from_f32(value: f32) -> bf16 {
        bf16(convert::f32_to_bf16(value))
    }

    /// Constructs a [`bf16`](struct.bf16.html) value from a 64-bit floating point value.
    ///
    /// If the 64-bit value is to large to fit, ±∞ will result. NaN values are preserved.
    /// 64-bit subnormal values are too tiny to be represented and result in ±0. Exponents that
    /// underflow the minimum exponent will result in subnormals or ±0. All other values are
    /// truncated and rounded to the nearest representable value.
    #[inline]
    pub fn from_f64(value: f64) -> bf16 {
        bf16(convert::f64_to_bf16(value))
    }

    /// Converts a [`bf16`](struct.bf16.html) into the underlying bit representation.
    #[inline]
    pub const fn to_bits(self) -> u16 {
        self.0
    }

    /// Return the memory representation of the underlying bit representation as a byte array in
    /// little-endian byte order.
    ///
    /// # Examples
    ///
    /// ```rust
    /// # use half::prelude::*;
    /// let bytes = bf16::from_f32(12.5).to_le_bytes();
    /// assert_eq!(bytes, [0x48, 0x41]);
    /// ```
    #[inline]
    pub fn to_le_bytes(self) -> [u8; 2] {
        self.0.to_le_bytes()
    }

    /// Return the memory representation of the underlying bit representation as a byte array in
    /// big-endian (network) byte order.
    ///
    /// # Examples
    ///
    /// ```rust
    /// # use half::prelude::*;
    /// let bytes = bf16::from_f32(12.5).to_be_bytes();
    /// assert_eq!(bytes, [0x41, 0x48]);
    /// ```
    #[inline]
    pub fn to_be_bytes(self) -> [u8; 2] {
        self.0.to_be_bytes()
    }

    /// Return the memory representation of the underlying bit representation as a byte array in
    /// native byte order.
    ///
    /// As the target platform's native endianness is used, portable code should use `to_be_bytes`
    /// or `to_le_bytes`, as appropriate, instead.
    ///
    /// # Examples
    ///
    /// ```rust
    /// # use half::prelude::*;
    /// let bytes = bf16::from_f32(12.5).to_ne_bytes();
    /// assert_eq!(bytes, if cfg!(target_endian = "big") {
    ///     [0x41, 0x48]
    /// } else {
    ///     [0x48, 0x41]
    /// });
    /// ```
    #[inline]
    pub fn to_ne_bytes(self) -> [u8; 2] {
        self.0.to_ne_bytes()
    }

    /// Create a floating point value from its representation as a byte array in little endian.
    ///
    /// # Examples
    ///
    /// ```rust
    /// # use half::prelude::*;
    /// let value = bf16::from_le_bytes([0x48, 0x41]);
    /// assert_eq!(value, bf16::from_f32(12.5));
    /// ```
    #[inline]
    pub fn from_le_bytes(bytes: [u8; 2]) -> bf16 {
        bf16::from_bits(u16::from_le_bytes(bytes))
    }

    /// Create a floating point value from its representation as a byte array in big endian.
    ///
    /// # Examples
    ///
    /// ```rust
    /// # use half::prelude::*;
    /// let value = bf16::from_be_bytes([0x41, 0x48]);
    /// assert_eq!(value, bf16::from_f32(12.5));
    /// ```
    #[inline]
    pub fn from_be_bytes(bytes: [u8; 2]) -> bf16 {
        bf16::from_bits(u16::from_be_bytes(bytes))
    }

    /// Create a floating point value from its representation as a byte array in native endian.
    ///
    /// As the target platform's native endianness is used, portable code likely wants to use
    /// `from_be_bytes` or `from_le_bytes`, as appropriate instead.
    ///
    /// # Examples
    ///
    /// ```rust
    /// # use half::prelude::*;
    /// let value = bf16::from_ne_bytes(if cfg!(target_endian = "big") {
    ///     [0x41, 0x48]
    /// } else {
    ///     [0x48, 0x41]
    /// });
    /// assert_eq!(value, bf16::from_f32(12.5));
    /// ```
    #[inline]
    pub fn from_ne_bytes(bytes: [u8; 2]) -> bf16 {
        bf16::from_bits(u16::from_ne_bytes(bytes))
    }

    /// Converts a [`bf16`](struct.bf16.html) value into an `f32` value.
    ///
    /// This conversion is lossless as all values can be represented exactly in `f32`.
    #[inline]
    pub fn to_f32(self) -> f32 {
        convert::bf16_to_f32(self.0)
    }

    /// Converts a [`bf16`](struct.bf16.html) value into an `f64` value.
    ///
    /// This conversion is lossless as all values can be represented exactly in `f64`.
    #[inline]
    pub fn to_f64(self) -> f64 {
        convert::bf16_to_f64(self.0)
    }

    /// Returns `true` if this value is NaN and `false` otherwise.
    ///
    /// # Examples
    ///
    /// ```rust
    /// # use half::prelude::*;
    ///
    /// let nan = bf16::NAN;
    /// let f = bf16::from_f32(7.0_f32);
    ///
    /// assert!(nan.is_nan());
    /// assert!(!f.is_nan());
    /// ```
    #[inline]
    pub const fn is_nan(self) -> bool {
        self.0 & 0x7FFFu16 > 0x7F80u16
    }

    /// Returns `true` if this value is ±∞ and `false` otherwise.
    ///
    /// # Examples
    ///
    /// ```rust
    /// # use half::prelude::*;
    ///
    /// let f = bf16::from_f32(7.0f32);
    /// let inf = bf16::INFINITY;
    /// let neg_inf = bf16::NEG_INFINITY;
    /// let nan = bf16::NAN;
    ///
    /// assert!(!f.is_infinite());
    /// assert!(!nan.is_infinite());
    ///
    /// assert!(inf.is_infinite());
    /// assert!(neg_inf.is_infinite());
    /// ```
    #[inline]
    pub const fn is_infinite(self) -> bool {
        self.0 & 0x7FFFu16 == 0x7F80u16
    }

    /// Returns `true` if this number is neither infinite nor NaN.
    ///
    /// # Examples
    ///
    /// ```rust
    /// # use half::prelude::*;
    ///
    /// let f = bf16::from_f32(7.0f32);
    /// let inf = bf16::INFINITY;
    /// let neg_inf = bf16::NEG_INFINITY;
    /// let nan = bf16::NAN;
    ///
    /// assert!(f.is_finite());
    ///
    /// assert!(!nan.is_finite());
    /// assert!(!inf.is_finite());
    /// assert!(!neg_inf.is_finite());
    /// ```
    #[inline]
    pub const fn is_finite(self) -> bool {
        self.0 & 0x7F80u16 != 0x7F80u16
    }

    /// Returns `true` if the number is neither zero, infinite, subnormal, or NaN.
    ///
    /// # Examples
    ///
    /// ```rust
    /// # use half::prelude::*;
    ///
    /// let min = bf16::MIN_POSITIVE;
    /// let max = bf16::MAX;
    /// let lower_than_min = bf16::from_f32(1.0e-39_f32);
    /// let zero = bf16::from_f32(0.0_f32);
    ///
    /// assert!(min.is_normal());
    /// assert!(max.is_normal());
    ///
    /// assert!(!zero.is_normal());
    /// assert!(!bf16::NAN.is_normal());
    /// assert!(!bf16::INFINITY.is_normal());
    /// // Values between 0 and `min` are subnormal.
    /// assert!(!lower_than_min.is_normal());
    /// ```
    #[inline]
    pub fn is_normal(self) -> bool {
        let exp = self.0 & 0x7F80u16;
        exp != 0x7F80u16 && exp != 0
    }

    /// Returns the floating point category of the number.
    ///
    /// If only one property is going to be tested, it is generally faster to use the specific
    /// predicate instead.
    ///
    /// # Examples
    ///
    /// ```rust
    /// use std::num::FpCategory;
    /// # use half::prelude::*;
    ///
    /// let num = bf16::from_f32(12.4_f32);
    /// let inf = bf16::INFINITY;
    ///
    /// assert_eq!(num.classify(), FpCategory::Normal);
    /// assert_eq!(inf.classify(), FpCategory::Infinite);
    /// ```
    pub fn classify(self) -> FpCategory {
        let exp = self.0 & 0x7F80u16;
        let man = self.0 & 0x007Fu16;
        match (exp, man) {
            (0, 0) => FpCategory::Zero,
            (0, _) => FpCategory::Subnormal,
            (0x7F80u16, 0) => FpCategory::Infinite,
            (0x7F80u16, _) => FpCategory::Nan,
            _ => FpCategory::Normal,
        }
    }

    /// Returns a number that represents the sign of `self`.
    ///
    /// * 1.0 if the number is positive, +0.0 or `INFINITY`
    /// * −1.0 if the number is negative, −0.0` or `NEG_INFINITY`
    /// * NaN if the number is NaN
    ///
    /// # Examples
    ///
    /// ```rust
    /// # use half::prelude::*;
    ///
    /// let f = bf16::from_f32(3.5_f32);
    ///
    /// assert_eq!(f.signum(), bf16::from_f32(1.0));
    /// assert_eq!(bf16::NEG_INFINITY.signum(), bf16::from_f32(-1.0));
    ///
    /// assert!(bf16::NAN.signum().is_nan());
    /// ```
    pub fn signum(self) -> bf16 {
        if self.is_nan() {
            self
        } else if self.0 & 0x8000u16 != 0 {
            bf16::from_f32(-1.0)
        } else {
            bf16::from_f32(1.0)
        }
    }

    /// Returns `true` if and only if `self` has a positive sign, including +0.0, NaNs with a
    /// positive sign bit and +∞.
    ///
    /// # Examples
    ///
    /// ```rust
    /// # use half::prelude::*;
    ///
    /// let nan = bf16::NAN;
    /// let f = bf16::from_f32(7.0_f32);
    /// let g = bf16::from_f32(-7.0_f32);
    ///
    /// assert!(f.is_sign_positive());
    /// assert!(!g.is_sign_positive());
    /// // NaN can be either positive or negative
    /// assert!(nan.is_sign_positive() != nan.is_sign_negative());
    /// ```
    #[inline]
    pub const fn is_sign_positive(self) -> bool {
        self.0 & 0x8000u16 == 0
    }

    /// Returns `true` if and only if `self` has a negative sign, including −0.0, NaNs with a
    /// negative sign bit and −∞.
    ///
    /// # Examples
    ///
    /// ```rust
    /// # use half::prelude::*;
    ///
    /// let nan = bf16::NAN;
    /// let f = bf16::from_f32(7.0f32);
    /// let g = bf16::from_f32(-7.0f32);
    ///
    /// assert!(!f.is_sign_negative());
    /// assert!(g.is_sign_negative());
    /// // NaN can be either positive or negative
    /// assert!(nan.is_sign_positive() != nan.is_sign_negative());
    /// ```
    #[inline]
    pub const fn is_sign_negative(self) -> bool {
        self.0 & 0x8000u16 != 0
    }

    /// Approximate number of [`bf16`](struct.bf16.html) significant digits in base 10.
    pub const DIGITS: u32 = 2;
    /// [`bf16`](struct.bf16.html)
    /// [machine epsilon](https://en.wikipedia.org/wiki/Machine_epsilon) value.
    ///
    /// This is the difference between 1.0 and the next largest representable number.
    pub const EPSILON: bf16 = bf16(0x3C00u16);
    /// [`bf16`](struct.bf16.html) positive Infinity (+∞).
    pub const INFINITY: bf16 = bf16(0x7F80u16);
    /// Number of [`bf16`](struct.bf16.html) significant digits in base 2.
    pub const MANTISSA_DIGITS: u32 = 8;
    /// Largest finite [`bf16`](struct.bf16.html) value.
    pub const MAX: bf16 = bf16(0x7F7F);
    /// Maximum possible [`bf16`](struct.bf16.html) power of 10 exponent.
    pub const MAX_10_EXP: i32 = 38;
    /// Maximum possible [`bf16`](struct.bf16.html) power of 2 exponent.
    pub const MAX_EXP: i32 = 128;
    /// Smallest finite [`bf16`](struct.bf16.html) value.
    pub const MIN: bf16 = bf16(0xFF7F);
    /// Minimum possible normal [`bf16`](struct.bf16.html) power of 10 exponent.
    pub const MIN_10_EXP: i32 = -37;
    /// One greater than the minimum possible normal [`bf16`](struct.bf16.html) power of 2 exponent.
    pub const MIN_EXP: i32 = -125;
    /// Smallest positive normal [`bf16`](struct.bf16.html) value.
    pub const MIN_POSITIVE: bf16 = bf16(0x0080u16);
    /// [`bf16`](struct.bf16.html) Not a Number (NaN).
    pub const NAN: bf16 = bf16(0x7FC0u16);
    /// [`bf16`](struct.bf16.html) negative infinity (-∞).
    pub const NEG_INFINITY: bf16 = bf16(0xFF80u16);
    /// The radix or base of the internal representation of [`bf16`](struct.bf16.html).
    pub const RADIX: u32 = 2;

    /// Minimum positive subnormal [`bf16`](struct.bf16.html) value.
    pub const MIN_POSITIVE_SUBNORMAL: bf16 = bf16(0x0001u16);
    /// Maximum subnormal [`bf16`](struct.bf16.html) value.
    pub const MAX_SUBNORMAL: bf16 = bf16(0x007Fu16);

    /// [`bf16`](struct.bf16.html) 1
    pub const ONE: bf16 = bf16(0x3F80u16);
    /// [`bf16`](struct.bf16.html) 0
    pub const ZERO: bf16 = bf16(0x0000u16);
    /// [`bf16`](struct.bf16.html) -0
    pub const NEG_ZERO: bf16 = bf16(0x8000u16);

    /// [`bf16`](struct.bf16.html) Euler's number (ℯ).
    pub const E: bf16 = bf16(0x402Eu16);
    /// [`bf16`](struct.bf16.html) Archimedes' constant (π).
    pub const PI: bf16 = bf16(0x4049u16);
    /// [`bf16`](struct.bf16.html) 1/π
    pub const FRAC_1_PI: bf16 = bf16(0x3EA3u16);
    /// [`bf16`](struct.bf16.html) 1/√2
    pub const FRAC_1_SQRT_2: bf16 = bf16(0x3F35u16);
    /// [`bf16`](struct.bf16.html) 2/π
    pub const FRAC_2_PI: bf16 = bf16(0x3F23u16);
    /// [`bf16`](struct.bf16.html) 2/√π
    pub const FRAC_2_SQRT_PI: bf16 = bf16(0x3F90u16);
    /// [`bf16`](struct.bf16.html) π/2
    pub const FRAC_PI_2: bf16 = bf16(0x3FC9u16);
    /// [`bf16`](struct.bf16.html) π/3
    pub const FRAC_PI_3: bf16 = bf16(0x3F86u16);
    /// [`bf16`](struct.bf16.html) π/4
    pub const FRAC_PI_4: bf16 = bf16(0x3F49u16);
    /// [`bf16`](struct.bf16.html) π/6
    pub const FRAC_PI_6: bf16 = bf16(0x3F06u16);
    /// [`bf16`](struct.bf16.html) π/8
    pub const FRAC_PI_8: bf16 = bf16(0x3EC9u16);
    /// [`bf16`](struct.bf16.html) 𝗅𝗇 10
    pub const LN_10: bf16 = bf16(0x4013u16);
    /// [`bf16`](struct.bf16.html) 𝗅𝗇 2
    pub const LN_2: bf16 = bf16(0x3F31u16);
    /// [`bf16`](struct.bf16.html) 𝗅𝗈𝗀₁₀ℯ
    pub const LOG10_E: bf16 = bf16(0x3EDEu16);
    /// [`bf16`](struct.bf16.html) 𝗅𝗈𝗀₁₀2
    pub const LOG10_2: bf16 = bf16(0x3E9Au16);
    /// [`bf16`](struct.bf16.html) 𝗅𝗈𝗀₂ℯ
    pub const LOG2_E: bf16 = bf16(0x3FB9u16);
    /// [`bf16`](struct.bf16.html) 𝗅𝗈𝗀₂10
    pub const LOG2_10: bf16 = bf16(0x4055u16);
    /// [`bf16`](struct.bf16.html) √2
    pub const SQRT_2: bf16 = bf16(0x3FB5u16);
}

impl From<bf16> for f32 {
    #[inline]
    fn from(x: bf16) -> f32 {
        x.to_f32()
    }
}

impl From<bf16> for f64 {
    #[inline]
    fn from(x: bf16) -> f64 {
        x.to_f64()
    }
}

impl From<i8> for bf16 {
    #[inline]
    fn from(x: i8) -> bf16 {
        // Convert to f32, then to bf16
        bf16::from_f32(f32::from(x))
    }
}

impl From<u8> for bf16 {
    #[inline]
    fn from(x: u8) -> bf16 {
        // Convert to f32, then to f16
        bf16::from_f32(f32::from(x))
    }
}

impl PartialEq for bf16 {
    fn eq(&self, other: &bf16) -> bool {
        if self.is_nan() || other.is_nan() {
            false
        } else {
            (self.0 == other.0) || ((self.0 | other.0) & 0x7FFFu16 == 0)
        }
    }
}

impl PartialOrd for bf16 {
    fn partial_cmp(&self, other: &bf16) -> Option<Ordering> {
        if self.is_nan() || other.is_nan() {
            None
        } else {
            let neg = self.0 & 0x8000u16 != 0;
            let other_neg = other.0 & 0x8000u16 != 0;
            match (neg, other_neg) {
                (false, false) => Some(self.0.cmp(&other.0)),
                (false, true) => {
                    if (self.0 | other.0) & 0x7FFFu16 == 0 {
                        Some(Ordering::Equal)
                    } else {
                        Some(Ordering::Greater)
                    }
                }
                (true, false) => {
                    if (self.0 | other.0) & 0x7FFFu16 == 0 {
                        Some(Ordering::Equal)
                    } else {
                        Some(Ordering::Less)
                    }
                }
                (true, true) => Some(other.0.cmp(&self.0)),
            }
        }
    }

    fn lt(&self, other: &bf16) -> bool {
        if self.is_nan() || other.is_nan() {
            false
        } else {
            let neg = self.0 & 0x8000u16 != 0;
            let other_neg = other.0 & 0x8000u16 != 0;
            match (neg, other_neg) {
                (false, false) => self.0 < other.0,
                (false, true) => false,
                (true, false) => (self.0 | other.0) & 0x7FFFu16 != 0,
                (true, true) => self.0 > other.0,
            }
        }
    }

    fn le(&self, other: &bf16) -> bool {
        if self.is_nan() || other.is_nan() {
            false
        } else {
            let neg = self.0 & 0x8000u16 != 0;
            let other_neg = other.0 & 0x8000u16 != 0;
            match (neg, other_neg) {
                (false, false) => self.0 <= other.0,
                (false, true) => (self.0 | other.0) & 0x7FFFu16 == 0,
                (true, false) => true,
                (true, true) => self.0 >= other.0,
            }
        }
    }

    fn gt(&self, other: &bf16) -> bool {
        if self.is_nan() || other.is_nan() {
            false
        } else {
            let neg = self.0 & 0x8000u16 != 0;
            let other_neg = other.0 & 0x8000u16 != 0;
            match (neg, other_neg) {
                (false, false) => self.0 > other.0,
                (false, true) => (self.0 | other.0) & 0x7FFFu16 != 0,
                (true, false) => false,
                (true, true) => self.0 < other.0,
            }
        }
    }

    fn ge(&self, other: &bf16) -> bool {
        if self.is_nan() || other.is_nan() {
            false
        } else {
            let neg = self.0 & 0x8000u16 != 0;
            let other_neg = other.0 & 0x8000u16 != 0;
            match (neg, other_neg) {
                (false, false) => self.0 >= other.0,
                (false, true) => true,
                (true, false) => (self.0 | other.0) & 0x7FFFu16 == 0,
                (true, true) => self.0 <= other.0,
            }
        }
    }
}

impl FromStr for bf16 {
    type Err = ParseFloatError;
    fn from_str(src: &str) -> Result<bf16, ParseFloatError> {
        f32::from_str(src).map(bf16::from_f32)
    }
}

impl Debug for bf16 {
    fn fmt(&self, f: &mut Formatter<'_>) -> Result<(), Error> {
<<<<<<< HEAD
        write!(f, "{}", self.to_f32())
=======
        write!(f, "{:?}", self.to_f32())
>>>>>>> 9fa52469
    }
}

impl Display for bf16 {
    fn fmt(&self, f: &mut Formatter<'_>) -> Result<(), Error> {
        write!(f, "{}", self.to_f32())
    }
}

impl LowerExp for bf16 {
    fn fmt(&self, f: &mut Formatter<'_>) -> Result<(), Error> {
        write!(f, "{:e}", self.to_f32())
    }
}

impl UpperExp for bf16 {
    fn fmt(&self, f: &mut Formatter<'_>) -> Result<(), Error> {
        write!(f, "{:E}", self.to_f32())
    }
}

impl Binary for bf16 {
    fn fmt(&self, f: &mut Formatter<'_>) -> Result<(), Error> {
        write!(f, "{:b}", self.0)
    }
}

impl Octal for bf16 {
    fn fmt(&self, f: &mut Formatter<'_>) -> Result<(), Error> {
        write!(f, "{:o}", self.0)
    }
}

impl LowerHex for bf16 {
    fn fmt(&self, f: &mut Formatter<'_>) -> Result<(), Error> {
        write!(f, "{:x}", self.0)
    }
}

impl UpperHex for bf16 {
    fn fmt(&self, f: &mut Formatter<'_>) -> Result<(), Error> {
        write!(f, "{:X}", self.0)
    }
}

#[cfg(feature = "num-traits")]
mod impl_num_traits {
    use super::bf16;
    use core::cmp::Ordering;
    use core::num::FpCategory;
    use core::ops::{Add, Mul};
    use core::ops::{Div, Neg, Rem, Sub};
    use num_traits::float::FloatCore;
    use num_traits::{
        AsPrimitive, Bounded, Float, FloatConst, FromPrimitive, Num, NumCast, One, ToPrimitive,
        Zero,
    };

    impl ToPrimitive for bf16 {
        fn to_i64(&self) -> Option<i64> {
            Self::to_f32(*self).to_i64()
        }
        fn to_u64(&self) -> Option<u64> {
            Self::to_f32(*self).to_u64()
        }
        fn to_i8(&self) -> Option<i8> {
            Self::to_f32(*self).to_i8()
        }
        fn to_u8(&self) -> Option<u8> {
            Self::to_f32(*self).to_u8()
        }
        fn to_i16(&self) -> Option<i16> {
            Self::to_f32(*self).to_i16()
        }
        fn to_u16(&self) -> Option<u16> {
            Self::to_f32(*self).to_u16()
        }
        fn to_i32(&self) -> Option<i32> {
            Self::to_f32(*self).to_i32()
        }
        fn to_u32(&self) -> Option<u32> {
            Self::to_f32(*self).to_u32()
        }
        fn to_f32(&self) -> Option<f32> {
            Some(Self::to_f32(*self))
        }
        fn to_f64(&self) -> Option<f64> {
            Some(Self::to_f64(*self))
        }
    }

    impl FromPrimitive for bf16 {
        fn from_i64(n: i64) -> Option<Self> {
            n.to_f32().map(Self::from_f32)
        }
        fn from_u64(n: u64) -> Option<Self> {
            n.to_f32().map(Self::from_f32)
        }
        fn from_i8(n: i8) -> Option<Self> {
            n.to_f32().map(Self::from_f32)
        }
        fn from_u8(n: u8) -> Option<Self> {
            n.to_f32().map(Self::from_f32)
        }
        fn from_i16(n: i16) -> Option<Self> {
            n.to_f32().map(Self::from_f32)
        }
        fn from_u16(n: u16) -> Option<Self> {
            n.to_f32().map(Self::from_f32)
        }
        fn from_i32(n: i32) -> Option<Self> {
            n.to_f32().map(Self::from_f32)
        }
        fn from_u32(n: u32) -> Option<Self> {
            n.to_f32().map(Self::from_f32)
        }
        fn from_f32(n: f32) -> Option<Self> {
            n.to_f32().map(Self::from_f32)
        }
        fn from_f64(n: f64) -> Option<Self> {
            n.to_f64().map(Self::from_f64)
        }
    }

    impl Num for bf16 {
        type FromStrRadixErr = <f32 as Num>::FromStrRadixErr;

        fn from_str_radix(str: &str, radix: u32) -> Result<Self, Self::FromStrRadixErr> {
            Ok(Self::from_f32(f32::from_str_radix(str, radix)?))
        }
    }

    impl One for bf16 {
        #[inline]
        fn one() -> Self {
            Self::ONE
        }
    }

    impl Zero for bf16 {
        #[inline]
        fn zero() -> Self {
            Self::ZERO
        }

        #[inline]
        fn is_zero(&self) -> bool {
            *self == Self::ZERO
        }
    }

    impl Neg for bf16 {
        type Output = Self;

        fn neg(self) -> Self::Output {
            Self(self.0 ^ 0x8000)
        }
    }

    impl Add for bf16 {
        type Output = Self;

        fn add(self, rhs: Self) -> Self::Output {
            Self::from_f32(Self::to_f32(self) + Self::to_f32(rhs))
        }
    }

    impl Sub for bf16 {
        type Output = Self;

        fn sub(self, rhs: Self) -> Self::Output {
            Self::from_f32(Self::to_f32(self) - Self::to_f32(rhs))
        }
    }

    impl Mul for bf16 {
        type Output = Self;

        fn mul(self, rhs: Self) -> Self::Output {
            Self::from_f32(Self::to_f32(self) * Self::to_f32(rhs))
        }
    }

    impl Div for bf16 {
        type Output = Self;

        fn div(self, rhs: Self) -> Self::Output {
            Self::from_f32(Self::to_f32(self) / Self::to_f32(rhs))
        }
    }

    impl Rem for bf16 {
        type Output = Self;

        fn rem(self, rhs: Self) -> Self::Output {
            Self::from_f32(Self::to_f32(self) % Self::to_f32(rhs))
        }
    }

    impl NumCast for bf16 {
        fn from<T: ToPrimitive>(n: T) -> Option<Self> {
            n.to_f32().map(Self::from_f32)
        }
    }

    impl FloatCore for bf16 {
        fn infinity() -> Self {
            Self::INFINITY
        }

        fn neg_infinity() -> Self {
            Self::NEG_INFINITY
        }

        fn nan() -> Self {
            Self::NAN
        }

        fn neg_zero() -> Self {
            Self::NEG_ZERO
        }

        fn min_value() -> Self {
            Self::MIN
        }

        fn min_positive_value() -> Self {
            Self::MIN_POSITIVE
        }

        fn epsilon() -> Self {
            Self::EPSILON
        }

        fn max_value() -> Self {
            Self::MAX
        }

        fn is_nan(self) -> bool {
            self.is_nan()
        }

        fn is_infinite(self) -> bool {
            self.is_infinite()
        }

        fn is_finite(self) -> bool {
            self.is_finite()
        }

        fn is_normal(self) -> bool {
            self.is_normal()
        }

        fn classify(self) -> FpCategory {
            self.classify()
        }

        fn floor(self) -> Self {
            Self::from_f32(self.to_f32().floor())
        }

        fn ceil(self) -> Self {
            Self::from_f32(self.to_f32().ceil())
        }

        fn round(self) -> Self {
            Self::from_f32(self.to_f32().round())
        }

        fn trunc(self) -> Self {
            Self::from_f32(self.to_f32().trunc())
        }

        fn fract(self) -> Self {
            Self::from_f32(self.to_f32().fract())
        }

        fn abs(self) -> Self {
            Self(self.0 & 0x7FFF)
        }

        fn signum(self) -> Self {
            self.signum()
        }

        fn is_sign_positive(self) -> bool {
            self.is_sign_positive()
        }

        fn is_sign_negative(self) -> bool {
            self.is_sign_negative()
        }

        fn min(self, other: Self) -> Self {
            match self.partial_cmp(&other) {
                None => {
                    if self.is_nan() {
                        other
                    } else {
                        self
                    }
                }
                Some(Ordering::Greater) | Some(Ordering::Equal) => other,
                Some(Ordering::Less) => self,
            }
        }

        fn max(self, other: Self) -> Self {
            match self.partial_cmp(&other) {
                None => {
                    if self.is_nan() {
                        other
                    } else {
                        self
                    }
                }
                Some(Ordering::Greater) | Some(Ordering::Equal) => self,
                Some(Ordering::Less) => other,
            }
        }

        fn recip(self) -> Self {
            Self::from_f32(self.to_f32().recip())
        }

        fn powi(self, exp: i32) -> Self {
            Self::from_f32(self.to_f32().powi(exp))
        }

        fn to_degrees(self) -> Self {
            Self::from_f32(self.to_f32().to_degrees())
        }

        fn to_radians(self) -> Self {
            Self::from_f32(self.to_f32().to_radians())
        }

        fn integer_decode(self) -> (u64, i16, i8) {
            FloatCore::integer_decode(self.to_f32())
        }
    }

    impl Float for bf16 {
        fn nan() -> Self {
            Self::NAN
        }

        fn infinity() -> Self {
            Self::INFINITY
        }

        fn neg_infinity() -> Self {
            Self::NEG_INFINITY
        }

        fn neg_zero() -> Self {
            Self::NEG_ZERO
        }

        fn min_value() -> Self {
            Self::MIN
        }

        fn min_positive_value() -> Self {
            Self::MIN_POSITIVE
        }

        fn epsilon() -> Self {
            Self::EPSILON
        }

        fn max_value() -> Self {
            Self::MAX
        }

        fn is_nan(self) -> bool {
            self.is_nan()
        }

        fn is_infinite(self) -> bool {
            self.is_infinite()
        }

        fn is_finite(self) -> bool {
            self.is_finite()
        }

        fn is_normal(self) -> bool {
            self.is_normal()
        }

        fn classify(self) -> FpCategory {
            self.classify()
        }

        fn floor(self) -> Self {
            Self::from_f32(self.to_f32().floor())
        }

        fn ceil(self) -> Self {
            Self::from_f32(self.to_f32().ceil())
        }

        fn round(self) -> Self {
            Self::from_f32(self.to_f32().round())
        }

        fn trunc(self) -> Self {
            Self::from_f32(self.to_f32().trunc())
        }

        fn fract(self) -> Self {
            Self::from_f32(self.to_f32().fract())
        }

        fn abs(self) -> Self {
            Self::from_f32(self.to_f32().abs())
        }

        fn signum(self) -> Self {
            Self::from_f32(self.to_f32().signum())
        }

        fn is_sign_positive(self) -> bool {
            self.is_sign_positive()
        }

        fn is_sign_negative(self) -> bool {
            self.is_sign_negative()
        }

        fn mul_add(self, a: Self, b: Self) -> Self {
            Self::from_f32(self.to_f32().mul_add(a.to_f32(), b.to_f32()))
        }

        fn recip(self) -> Self {
            Self::from_f32(self.to_f32().recip())
        }

        fn powi(self, n: i32) -> Self {
            Self::from_f32(self.to_f32().powi(n))
        }

        fn powf(self, n: Self) -> Self {
            Self::from_f32(self.to_f32().powf(n.to_f32()))
        }

        fn sqrt(self) -> Self {
            Self::from_f32(self.to_f32().sqrt())
        }

        fn exp(self) -> Self {
            Self::from_f32(self.to_f32().exp())
        }

        fn exp2(self) -> Self {
            Self::from_f32(self.to_f32().exp2())
        }

        fn ln(self) -> Self {
            Self::from_f32(self.to_f32().ln())
        }

        fn log(self, base: Self) -> Self {
            Self::from_f32(self.to_f32().log(base.to_f32()))
        }

        fn log2(self) -> Self {
            Self::from_f32(self.to_f32().log2())
        }

        fn log10(self) -> Self {
            Self::from_f32(self.to_f32().log10())
        }

        fn to_degrees(self) -> Self {
            Self::from_f32(self.to_f32().to_degrees())
        }

        fn to_radians(self) -> Self {
            Self::from_f32(self.to_f32().to_radians())
        }

        fn max(self, other: Self) -> Self {
            FloatCore::max(self, other)
        }

        fn min(self, other: Self) -> Self {
            FloatCore::min(self, other)
        }

        fn abs_sub(self, other: Self) -> Self {
            Self::from_f32((self.to_f32() - other.to_f32()).max(0.0))
        }

        fn cbrt(self) -> Self {
            Self::from_f32(self.to_f32().cbrt())
        }

        fn hypot(self, other: Self) -> Self {
            Self::from_f32(self.to_f32().hypot(other.to_f32()))
        }

        fn sin(self) -> Self {
            Self::from_f32(self.to_f32().sin())
        }

        fn cos(self) -> Self {
            Self::from_f32(self.to_f32().cos())
        }

        fn tan(self) -> Self {
            Self::from_f32(self.to_f32().tan())
        }

        fn asin(self) -> Self {
            Self::from_f32(self.to_f32().asin())
        }

        fn acos(self) -> Self {
            Self::from_f32(self.to_f32().acos())
        }

        fn atan(self) -> Self {
            Self::from_f32(self.to_f32().atan())
        }

        fn atan2(self, other: Self) -> Self {
            Self::from_f32(self.to_f32().atan2(other.to_f32()))
        }

        fn sin_cos(self) -> (Self, Self) {
            let (sin, cos) = self.to_f32().sin_cos();
            (Self::from_f32(sin), Self::from_f32(cos))
        }

        fn exp_m1(self) -> Self {
            Self::from_f32(self.to_f32().exp_m1())
        }

        fn ln_1p(self) -> Self {
            Self::from_f32(self.to_f32().ln_1p())
        }

        fn sinh(self) -> Self {
            Self::from_f32(self.to_f32().sinh())
        }

        fn cosh(self) -> Self {
            Self::from_f32(self.to_f32().cosh())
        }

        fn tanh(self) -> Self {
            Self::from_f32(self.to_f32().tanh())
        }

        fn asinh(self) -> Self {
            Self::from_f32(self.to_f32().asinh())
        }

        fn acosh(self) -> Self {
            Self::from_f32(self.to_f32().acosh())
        }

        fn atanh(self) -> Self {
            Self::from_f32(self.to_f32().atanh())
        }

        fn integer_decode(self) -> (u64, i16, i8) {
            Float::integer_decode(self.to_f32())
        }
    }

    impl FloatConst for bf16 {
        fn E() -> Self {
            Self::E
        }

        fn FRAC_1_PI() -> Self {
            Self::FRAC_1_PI
        }

        fn FRAC_1_SQRT_2() -> Self {
            Self::FRAC_1_SQRT_2
        }

        fn FRAC_2_PI() -> Self {
            Self::FRAC_2_PI
        }

        fn FRAC_2_SQRT_PI() -> Self {
            Self::FRAC_2_SQRT_PI
        }

        fn FRAC_PI_2() -> Self {
            Self::FRAC_PI_2
        }

        fn FRAC_PI_3() -> Self {
            Self::FRAC_PI_3
        }

        fn FRAC_PI_4() -> Self {
            Self::FRAC_PI_4
        }

        fn FRAC_PI_6() -> Self {
            Self::FRAC_PI_6
        }

        fn FRAC_PI_8() -> Self {
            Self::FRAC_PI_8
        }

        fn LN_10() -> Self {
            Self::LN_10
        }

        fn LN_2() -> Self {
            Self::LN_2
        }

        fn LOG10_E() -> Self {
            Self::LOG10_E
        }

        fn LOG2_E() -> Self {
            Self::LOG2_E
        }

        fn PI() -> Self {
            Self::PI
        }

        fn SQRT_2() -> Self {
            Self::SQRT_2
        }

        fn LOG10_2() -> Self
        where
            Self: Sized + Div<Self, Output = Self>,
        {
            Self::LOG10_2
        }

        fn LOG2_10() -> Self
        where
            Self: Sized + Div<Self, Output = Self>,
        {
            Self::LOG2_10
        }
    }

    impl Bounded for bf16 {
        fn min_value() -> Self {
            bf16::MIN
        }

        fn max_value() -> Self {
            bf16::MAX
        }
    }

    macro_rules! impl_as_primitive_to_bf16 {
        ($ty:ty, $meth:ident) => {
            impl AsPrimitive<$ty> for bf16 {
                fn as_(self) -> $ty {
                    self.$meth().as_()
                }
            }
        };
    }

    impl_as_primitive_to_bf16!(i64, to_f32);
    impl_as_primitive_to_bf16!(u64, to_f32);
    impl_as_primitive_to_bf16!(i8, to_f32);
    impl_as_primitive_to_bf16!(u8, to_f32);
    impl_as_primitive_to_bf16!(i16, to_f32);
    impl_as_primitive_to_bf16!(u16, to_f32);
    impl_as_primitive_to_bf16!(i32, to_f32);
    impl_as_primitive_to_bf16!(u32, to_f32);
    impl_as_primitive_to_bf16!(f32, to_f32);
    impl_as_primitive_to_bf16!(f64, to_f64);

    macro_rules! impl_as_primitive_bf16_from {
        ($ty:ty, $meth:ident) => {
            impl AsPrimitive<bf16> for $ty {
                fn as_(self) -> bf16 {
                    bf16::$meth(self.as_())
                }
            }
        };
    }

    impl_as_primitive_bf16_from!(i64, from_f32);
    impl_as_primitive_bf16_from!(u64, from_f32);
    impl_as_primitive_bf16_from!(i8, from_f32);
    impl_as_primitive_bf16_from!(u8, from_f32);
    impl_as_primitive_bf16_from!(i16, from_f32);
    impl_as_primitive_bf16_from!(u16, from_f32);
    impl_as_primitive_bf16_from!(i32, from_f32);
    impl_as_primitive_bf16_from!(u32, from_f32);
    impl_as_primitive_bf16_from!(f32, from_f32);
    impl_as_primitive_bf16_from!(f64, from_f64);

    #[test]
    fn as_primitive() {
        let two = bf16::from_f32(2.0);
        assert_eq!(<i32 as AsPrimitive<bf16>>::as_(2), two);
        assert_eq!(<bf16 as AsPrimitive<i32>>::as_(two), 2);

        assert_eq!(<f32 as AsPrimitive<bf16>>::as_(2.0), two);
        assert_eq!(<bf16 as AsPrimitive<f32>>::as_(two), 2.0);

        assert_eq!(<f64 as AsPrimitive<bf16>>::as_(2.0), two);
        assert_eq!(<bf16 as AsPrimitive<f64>>::as_(two), 2.0);
    }

    #[test]
    fn to_primitive() {
        let two = bf16::from_f32(2.0);
        assert_eq!(ToPrimitive::to_i32(&two).unwrap(), 2i32);
        assert_eq!(ToPrimitive::to_f32(&two).unwrap(), 2.0f32);
        assert_eq!(ToPrimitive::to_f64(&two).unwrap(), 2.0f64);
    }

    #[test]
    fn from_primitive() {
        let two = bf16::from_f32(2.0);
        assert_eq!(<bf16 as FromPrimitive>::from_i32(2).unwrap(), two);
        assert_eq!(<bf16 as FromPrimitive>::from_f32(2.0).unwrap(), two);
        assert_eq!(<bf16 as FromPrimitive>::from_f64(2.0).unwrap(), two);
    }
}

#[allow(
    clippy::cognitive_complexity,
    clippy::float_cmp,
    clippy::neg_cmp_op_on_partial_ord
)]
#[cfg(test)]
mod test {
    use super::*;
    use core;
    use core::cmp::Ordering;
    use quickcheck_macros::quickcheck;

    #[test]
    fn test_bf16_consts_from_f32() {
        let one = bf16::from_f32(1.0);
        let zero = bf16::from_f32(0.0);
        let neg_zero = bf16::from_f32(-0.0);
        let inf = bf16::from_f32(core::f32::INFINITY);
        let neg_inf = bf16::from_f32(core::f32::NEG_INFINITY);
        let nan = bf16::from_f32(core::f32::NAN);

        assert_eq!(bf16::ONE, one);
        assert_eq!(bf16::ZERO, zero);
        assert_eq!(bf16::NEG_ZERO, neg_zero);
        assert_eq!(bf16::INFINITY, inf);
        assert_eq!(bf16::NEG_INFINITY, neg_inf);
        assert!(nan.is_nan());
        assert!(bf16::NAN.is_nan());

        let e = bf16::from_f32(core::f32::consts::E);
        let pi = bf16::from_f32(core::f32::consts::PI);
        let frac_1_pi = bf16::from_f32(core::f32::consts::FRAC_1_PI);
        let frac_1_sqrt_2 = bf16::from_f32(core::f32::consts::FRAC_1_SQRT_2);
        let frac_2_pi = bf16::from_f32(core::f32::consts::FRAC_2_PI);
        let frac_2_sqrt_pi = bf16::from_f32(core::f32::consts::FRAC_2_SQRT_PI);
        let frac_pi_2 = bf16::from_f32(core::f32::consts::FRAC_PI_2);
        let frac_pi_3 = bf16::from_f32(core::f32::consts::FRAC_PI_3);
        let frac_pi_4 = bf16::from_f32(core::f32::consts::FRAC_PI_4);
        let frac_pi_6 = bf16::from_f32(core::f32::consts::FRAC_PI_6);
        let frac_pi_8 = bf16::from_f32(core::f32::consts::FRAC_PI_8);
        let ln_10 = bf16::from_f32(core::f32::consts::LN_10);
        let ln_2 = bf16::from_f32(core::f32::consts::LN_2);
        let log10_e = bf16::from_f32(core::f32::consts::LOG10_E);
        // core::f32::consts::LOG10_2 requires rustc 1.43.0
        let log10_2 = bf16::from_f32(2f32.log10());
        let log2_e = bf16::from_f32(core::f32::consts::LOG2_E);
        // core::f32::consts::LOG2_10 requires rustc 1.43.0
        let log2_10 = bf16::from_f32(10f32.log2());
        let sqrt_2 = bf16::from_f32(core::f32::consts::SQRT_2);

        assert_eq!(bf16::E, e);
        assert_eq!(bf16::PI, pi);
        assert_eq!(bf16::FRAC_1_PI, frac_1_pi);
        assert_eq!(bf16::FRAC_1_SQRT_2, frac_1_sqrt_2);
        assert_eq!(bf16::FRAC_2_PI, frac_2_pi);
        assert_eq!(bf16::FRAC_2_SQRT_PI, frac_2_sqrt_pi);
        assert_eq!(bf16::FRAC_PI_2, frac_pi_2);
        assert_eq!(bf16::FRAC_PI_3, frac_pi_3);
        assert_eq!(bf16::FRAC_PI_4, frac_pi_4);
        assert_eq!(bf16::FRAC_PI_6, frac_pi_6);
        assert_eq!(bf16::FRAC_PI_8, frac_pi_8);
        assert_eq!(bf16::LN_10, ln_10);
        assert_eq!(bf16::LN_2, ln_2);
        assert_eq!(bf16::LOG10_E, log10_e);
        assert_eq!(bf16::LOG10_2, log10_2);
        assert_eq!(bf16::LOG2_E, log2_e);
        assert_eq!(bf16::LOG2_10, log2_10);
        assert_eq!(bf16::SQRT_2, sqrt_2);
    }

    #[test]
    fn test_bf16_consts_from_f64() {
        let one = bf16::from_f64(1.0);
        let zero = bf16::from_f64(0.0);
        let neg_zero = bf16::from_f64(-0.0);
        let inf = bf16::from_f64(core::f64::INFINITY);
        let neg_inf = bf16::from_f64(core::f64::NEG_INFINITY);
        let nan = bf16::from_f64(core::f64::NAN);

        assert_eq!(bf16::ONE, one);
        assert_eq!(bf16::ZERO, zero);
        assert_eq!(bf16::NEG_ZERO, neg_zero);
        assert_eq!(bf16::INFINITY, inf);
        assert_eq!(bf16::NEG_INFINITY, neg_inf);
        assert!(nan.is_nan());
        assert!(bf16::NAN.is_nan());

        let e = bf16::from_f64(core::f64::consts::E);
        let pi = bf16::from_f64(core::f64::consts::PI);
        let frac_1_pi = bf16::from_f64(core::f64::consts::FRAC_1_PI);
        let frac_1_sqrt_2 = bf16::from_f64(core::f64::consts::FRAC_1_SQRT_2);
        let frac_2_pi = bf16::from_f64(core::f64::consts::FRAC_2_PI);
        let frac_2_sqrt_pi = bf16::from_f64(core::f64::consts::FRAC_2_SQRT_PI);
        let frac_pi_2 = bf16::from_f64(core::f64::consts::FRAC_PI_2);
        let frac_pi_3 = bf16::from_f64(core::f64::consts::FRAC_PI_3);
        let frac_pi_4 = bf16::from_f64(core::f64::consts::FRAC_PI_4);
        let frac_pi_6 = bf16::from_f64(core::f64::consts::FRAC_PI_6);
        let frac_pi_8 = bf16::from_f64(core::f64::consts::FRAC_PI_8);
        let ln_10 = bf16::from_f64(core::f64::consts::LN_10);
        let ln_2 = bf16::from_f64(core::f64::consts::LN_2);
        let log10_e = bf16::from_f64(core::f64::consts::LOG10_E);
        // core::f64::consts::LOG10_2 requires rustc 1.43.0
        let log10_2 = bf16::from_f64(2f64.log10());
        let log2_e = bf16::from_f64(core::f64::consts::LOG2_E);
        // core::f64::consts::LOG2_10 requires rustc 1.43.0
        let log2_10 = bf16::from_f64(10f64.log2());
        let sqrt_2 = bf16::from_f64(core::f64::consts::SQRT_2);

        assert_eq!(bf16::E, e);
        assert_eq!(bf16::PI, pi);
        assert_eq!(bf16::FRAC_1_PI, frac_1_pi);
        assert_eq!(bf16::FRAC_1_SQRT_2, frac_1_sqrt_2);
        assert_eq!(bf16::FRAC_2_PI, frac_2_pi);
        assert_eq!(bf16::FRAC_2_SQRT_PI, frac_2_sqrt_pi);
        assert_eq!(bf16::FRAC_PI_2, frac_pi_2);
        assert_eq!(bf16::FRAC_PI_3, frac_pi_3);
        assert_eq!(bf16::FRAC_PI_4, frac_pi_4);
        assert_eq!(bf16::FRAC_PI_6, frac_pi_6);
        assert_eq!(bf16::FRAC_PI_8, frac_pi_8);
        assert_eq!(bf16::LN_10, ln_10);
        assert_eq!(bf16::LN_2, ln_2);
        assert_eq!(bf16::LOG10_E, log10_e);
        assert_eq!(bf16::LOG10_2, log10_2);
        assert_eq!(bf16::LOG2_E, log2_e);
        assert_eq!(bf16::LOG2_10, log2_10);
        assert_eq!(bf16::SQRT_2, sqrt_2);
    }

    #[test]
    fn test_nan_conversion_to_smaller() {
        let nan64 = f64::from_bits(0x7FF0_0000_0000_0001u64);
        let neg_nan64 = f64::from_bits(0xFFF0_0000_0000_0001u64);
        let nan32 = f32::from_bits(0x7F80_0001u32);
        let neg_nan32 = f32::from_bits(0xFF80_0001u32);
        let nan32_from_64 = nan64 as f32;
        let neg_nan32_from_64 = neg_nan64 as f32;
        let nan16_from_64 = bf16::from_f64(nan64);
        let neg_nan16_from_64 = bf16::from_f64(neg_nan64);
        let nan16_from_32 = bf16::from_f32(nan32);
        let neg_nan16_from_32 = bf16::from_f32(neg_nan32);

        assert!(nan64.is_nan() && nan64.is_sign_positive());
        assert!(neg_nan64.is_nan() && neg_nan64.is_sign_negative());
        assert!(nan32.is_nan() && nan32.is_sign_positive());
        assert!(neg_nan32.is_nan() && neg_nan32.is_sign_negative());
        assert!(nan32_from_64.is_nan() && nan32_from_64.is_sign_positive());
        assert!(neg_nan32_from_64.is_nan() && neg_nan32_from_64.is_sign_negative());
        assert!(nan16_from_64.is_nan() && nan16_from_64.is_sign_positive());
        assert!(neg_nan16_from_64.is_nan() && neg_nan16_from_64.is_sign_negative());
        assert!(nan16_from_32.is_nan() && nan16_from_32.is_sign_positive());
        assert!(neg_nan16_from_32.is_nan() && neg_nan16_from_32.is_sign_negative());
    }

    #[test]
    fn test_nan_conversion_to_larger() {
        let nan16 = bf16::from_bits(0x7F81u16);
        let neg_nan16 = bf16::from_bits(0xFF81u16);
        let nan32 = f32::from_bits(0x7F80_0001u32);
        let neg_nan32 = f32::from_bits(0xFF80_0001u32);
        let nan32_from_16 = f32::from(nan16);
        let neg_nan32_from_16 = f32::from(neg_nan16);
        let nan64_from_16 = f64::from(nan16);
        let neg_nan64_from_16 = f64::from(neg_nan16);
        let nan64_from_32 = f64::from(nan32);
        let neg_nan64_from_32 = f64::from(neg_nan32);

        assert!(nan16.is_nan() && nan16.is_sign_positive());
        assert!(neg_nan16.is_nan() && neg_nan16.is_sign_negative());
        assert!(nan32.is_nan() && nan32.is_sign_positive());
        assert!(neg_nan32.is_nan() && neg_nan32.is_sign_negative());
        assert!(nan32_from_16.is_nan() && nan32_from_16.is_sign_positive());
        assert!(neg_nan32_from_16.is_nan() && neg_nan32_from_16.is_sign_negative());
        assert!(nan64_from_16.is_nan() && nan64_from_16.is_sign_positive());
        assert!(neg_nan64_from_16.is_nan() && neg_nan64_from_16.is_sign_negative());
        assert!(nan64_from_32.is_nan() && nan64_from_32.is_sign_positive());
        assert!(neg_nan64_from_32.is_nan() && neg_nan64_from_32.is_sign_negative());
    }

    #[test]
    fn test_bf16_to_f32() {
        let f = bf16::from_f32(7.0);
        assert_eq!(f.to_f32(), 7.0f32);

        // 7.1 is NOT exactly representable in 16-bit, it's rounded
        let f = bf16::from_f32(7.1);
        let diff = (f.to_f32() - 7.1f32).abs();
        // diff must be <= 4 * EPSILON, as 7 has two more significant bits than 1
        assert!(diff <= 4.0 * bf16::EPSILON.to_f32());

        let tiny32 = f32::from_bits(0x0001_0000u32);
        assert_eq!(bf16::from_bits(0x0001).to_f32(), tiny32);
        assert_eq!(bf16::from_bits(0x0005).to_f32(), 5.0 * tiny32);

        assert_eq!(bf16::from_bits(0x0001), bf16::from_f32(tiny32));
        assert_eq!(bf16::from_bits(0x0005), bf16::from_f32(5.0 * tiny32));
    }

    #[test]
    fn test_bf16_to_f64() {
        let f = bf16::from_f64(7.0);
        assert_eq!(f.to_f64(), 7.0f64);

        // 7.1 is NOT exactly representable in 16-bit, it's rounded
        let f = bf16::from_f64(7.1);
        let diff = (f.to_f64() - 7.1f64).abs();
        // diff must be <= 4 * EPSILON, as 7 has two more significant bits than 1
        assert!(diff <= 4.0 * bf16::EPSILON.to_f64());

        let tiny64 = 2.0f64.powi(-133);
        assert_eq!(bf16::from_bits(0x0001).to_f64(), tiny64);
        assert_eq!(bf16::from_bits(0x0005).to_f64(), 5.0 * tiny64);

        assert_eq!(bf16::from_bits(0x0001), bf16::from_f64(tiny64));
        assert_eq!(bf16::from_bits(0x0005), bf16::from_f64(5.0 * tiny64));
    }

    #[test]
    fn test_comparisons() {
        let zero = bf16::from_f64(0.0);
        let one = bf16::from_f64(1.0);
        let neg_zero = bf16::from_f64(-0.0);
        let neg_one = bf16::from_f64(-1.0);

        assert_eq!(zero.partial_cmp(&neg_zero), Some(Ordering::Equal));
        assert_eq!(neg_zero.partial_cmp(&zero), Some(Ordering::Equal));
        assert!(zero == neg_zero);
        assert!(neg_zero == zero);
        assert!(!(zero != neg_zero));
        assert!(!(neg_zero != zero));
        assert!(!(zero < neg_zero));
        assert!(!(neg_zero < zero));
        assert!(zero <= neg_zero);
        assert!(neg_zero <= zero);
        assert!(!(zero > neg_zero));
        assert!(!(neg_zero > zero));
        assert!(zero >= neg_zero);
        assert!(neg_zero >= zero);

        assert_eq!(one.partial_cmp(&neg_zero), Some(Ordering::Greater));
        assert_eq!(neg_zero.partial_cmp(&one), Some(Ordering::Less));
        assert!(!(one == neg_zero));
        assert!(!(neg_zero == one));
        assert!(one != neg_zero);
        assert!(neg_zero != one);
        assert!(!(one < neg_zero));
        assert!(neg_zero < one);
        assert!(!(one <= neg_zero));
        assert!(neg_zero <= one);
        assert!(one > neg_zero);
        assert!(!(neg_zero > one));
        assert!(one >= neg_zero);
        assert!(!(neg_zero >= one));

        assert_eq!(one.partial_cmp(&neg_one), Some(Ordering::Greater));
        assert_eq!(neg_one.partial_cmp(&one), Some(Ordering::Less));
        assert!(!(one == neg_one));
        assert!(!(neg_one == one));
        assert!(one != neg_one);
        assert!(neg_one != one);
        assert!(!(one < neg_one));
        assert!(neg_one < one);
        assert!(!(one <= neg_one));
        assert!(neg_one <= one);
        assert!(one > neg_one);
        assert!(!(neg_one > one));
        assert!(one >= neg_one);
        assert!(!(neg_one >= one));
    }

    #[test]
    #[allow(clippy::erasing_op, clippy::identity_op)]
    fn round_to_even_f32() {
        // smallest positive subnormal = 0b0.0000_001 * 2^-126 = 2^-133
        let min_sub = bf16::from_bits(1);
        let min_sub_f = (-133f32).exp2();
        assert_eq!(bf16::from_f32(min_sub_f).to_bits(), min_sub.to_bits());
        assert_eq!(f32::from(min_sub).to_bits(), min_sub_f.to_bits());

        // 0.0000000_011111 rounded to 0.0000000 (< tie, no rounding)
        // 0.0000000_100000 rounded to 0.0000000 (tie and even, remains at even)
        // 0.0000000_100001 rounded to 0.0000001 (> tie, rounds up)
        assert_eq!(
            bf16::from_f32(min_sub_f * 0.49).to_bits(),
            min_sub.to_bits() * 0
        );
        assert_eq!(
            bf16::from_f32(min_sub_f * 0.50).to_bits(),
            min_sub.to_bits() * 0
        );
        assert_eq!(
            bf16::from_f32(min_sub_f * 0.51).to_bits(),
            min_sub.to_bits() * 1
        );

        // 0.0000001_011111 rounded to 0.0000001 (< tie, no rounding)
        // 0.0000001_100000 rounded to 0.0000010 (tie and odd, rounds up to even)
        // 0.0000001_100001 rounded to 0.0000010 (> tie, rounds up)
        assert_eq!(
            bf16::from_f32(min_sub_f * 1.49).to_bits(),
            min_sub.to_bits() * 1
        );
        assert_eq!(
            bf16::from_f32(min_sub_f * 1.50).to_bits(),
            min_sub.to_bits() * 2
        );
        assert_eq!(
            bf16::from_f32(min_sub_f * 1.51).to_bits(),
            min_sub.to_bits() * 2
        );

        // 0.0000010_011111 rounded to 0.0000010 (< tie, no rounding)
        // 0.0000010_100000 rounded to 0.0000010 (tie and even, remains at even)
        // 0.0000010_100001 rounded to 0.0000011 (> tie, rounds up)
        assert_eq!(
            bf16::from_f32(min_sub_f * 2.49).to_bits(),
            min_sub.to_bits() * 2
        );
        assert_eq!(
            bf16::from_f32(min_sub_f * 2.50).to_bits(),
            min_sub.to_bits() * 2
        );
        assert_eq!(
            bf16::from_f32(min_sub_f * 2.51).to_bits(),
            min_sub.to_bits() * 3
        );

        assert_eq!(
            bf16::from_f32(250.49f32).to_bits(),
            bf16::from_f32(250.0).to_bits()
        );
        assert_eq!(
            bf16::from_f32(250.50f32).to_bits(),
            bf16::from_f32(250.0).to_bits()
        );
        assert_eq!(
            bf16::from_f32(250.51f32).to_bits(),
            bf16::from_f32(251.0).to_bits()
        );
        assert_eq!(
            bf16::from_f32(251.49f32).to_bits(),
            bf16::from_f32(251.0).to_bits()
        );
        assert_eq!(
            bf16::from_f32(251.50f32).to_bits(),
            bf16::from_f32(252.0).to_bits()
        );
        assert_eq!(
            bf16::from_f32(251.51f32).to_bits(),
            bf16::from_f32(252.0).to_bits()
        );
        assert_eq!(
            bf16::from_f32(252.49f32).to_bits(),
            bf16::from_f32(252.0).to_bits()
        );
        assert_eq!(
            bf16::from_f32(252.50f32).to_bits(),
            bf16::from_f32(252.0).to_bits()
        );
        assert_eq!(
            bf16::from_f32(252.51f32).to_bits(),
            bf16::from_f32(253.0).to_bits()
        );
    }

    #[test]
    #[allow(clippy::erasing_op, clippy::identity_op)]
    fn round_to_even_f64() {
        // smallest positive subnormal = 0b0.0000_001 * 2^-126 = 2^-133
        let min_sub = bf16::from_bits(1);
        let min_sub_f = (-133f64).exp2();
        assert_eq!(bf16::from_f64(min_sub_f).to_bits(), min_sub.to_bits());
        assert_eq!(f64::from(min_sub).to_bits(), min_sub_f.to_bits());

        // 0.0000000_011111 rounded to 0.0000000 (< tie, no rounding)
        // 0.0000000_100000 rounded to 0.0000000 (tie and even, remains at even)
        // 0.0000000_100001 rounded to 0.0000001 (> tie, rounds up)
        assert_eq!(
            bf16::from_f64(min_sub_f * 0.49).to_bits(),
            min_sub.to_bits() * 0
        );
        assert_eq!(
            bf16::from_f64(min_sub_f * 0.50).to_bits(),
            min_sub.to_bits() * 0
        );
        assert_eq!(
            bf16::from_f64(min_sub_f * 0.51).to_bits(),
            min_sub.to_bits() * 1
        );

        // 0.0000001_011111 rounded to 0.0000001 (< tie, no rounding)
        // 0.0000001_100000 rounded to 0.0000010 (tie and odd, rounds up to even)
        // 0.0000001_100001 rounded to 0.0000010 (> tie, rounds up)
        assert_eq!(
            bf16::from_f64(min_sub_f * 1.49).to_bits(),
            min_sub.to_bits() * 1
        );
        assert_eq!(
            bf16::from_f64(min_sub_f * 1.50).to_bits(),
            min_sub.to_bits() * 2
        );
        assert_eq!(
            bf16::from_f64(min_sub_f * 1.51).to_bits(),
            min_sub.to_bits() * 2
        );

        // 0.0000010_011111 rounded to 0.0000010 (< tie, no rounding)
        // 0.0000010_100000 rounded to 0.0000010 (tie and even, remains at even)
        // 0.0000010_100001 rounded to 0.0000011 (> tie, rounds up)
        assert_eq!(
            bf16::from_f64(min_sub_f * 2.49).to_bits(),
            min_sub.to_bits() * 2
        );
        assert_eq!(
            bf16::from_f64(min_sub_f * 2.50).to_bits(),
            min_sub.to_bits() * 2
        );
        assert_eq!(
            bf16::from_f64(min_sub_f * 2.51).to_bits(),
            min_sub.to_bits() * 3
        );

        assert_eq!(
            bf16::from_f64(250.49f64).to_bits(),
            bf16::from_f64(250.0).to_bits()
        );
        assert_eq!(
            bf16::from_f64(250.50f64).to_bits(),
            bf16::from_f64(250.0).to_bits()
        );
        assert_eq!(
            bf16::from_f64(250.51f64).to_bits(),
            bf16::from_f64(251.0).to_bits()
        );
        assert_eq!(
            bf16::from_f64(251.49f64).to_bits(),
            bf16::from_f64(251.0).to_bits()
        );
        assert_eq!(
            bf16::from_f64(251.50f64).to_bits(),
            bf16::from_f64(252.0).to_bits()
        );
        assert_eq!(
            bf16::from_f64(251.51f64).to_bits(),
            bf16::from_f64(252.0).to_bits()
        );
        assert_eq!(
            bf16::from_f64(252.49f64).to_bits(),
            bf16::from_f64(252.0).to_bits()
        );
        assert_eq!(
            bf16::from_f64(252.50f64).to_bits(),
            bf16::from_f64(252.0).to_bits()
        );
        assert_eq!(
            bf16::from_f64(252.51f64).to_bits(),
            bf16::from_f64(253.0).to_bits()
        );
    }

    impl quickcheck::Arbitrary for bf16 {
        fn arbitrary<G: quickcheck::Gen>(g: &mut G) -> Self {
            use rand::Rng;
            bf16(g.gen())
        }
    }

    #[quickcheck]
    fn qc_roundtrip_bf16_f32_is_identity(f: bf16) -> bool {
        let roundtrip = bf16::from_f32(f.to_f32());
        if f.is_nan() {
            roundtrip.is_nan() && f.is_sign_negative() == roundtrip.is_sign_negative()
        } else {
            f.0 == roundtrip.0
        }
    }

    #[quickcheck]
    fn qc_roundtrip_bf16_f64_is_identity(f: bf16) -> bool {
        let roundtrip = bf16::from_f64(f.to_f64());
        if f.is_nan() {
            roundtrip.is_nan() && f.is_sign_negative() == roundtrip.is_sign_negative()
        } else {
            f.0 == roundtrip.0
        }
    }
}<|MERGE_RESOLUTION|>--- conflicted
+++ resolved
@@ -2,11 +2,7 @@
 use serde::{Deserialize, Serialize};
 
 #[cfg(feature = "bytemuck")]
-<<<<<<< HEAD
-use bytemuck::{Zeroable, Pod};
-=======
 use bytemuck::{Pod, Zeroable};
->>>>>>> 9fa52469
 
 use core::{
     cmp::Ordering,
@@ -603,11 +599,7 @@
 
 impl Debug for bf16 {
     fn fmt(&self, f: &mut Formatter<'_>) -> Result<(), Error> {
-<<<<<<< HEAD
-        write!(f, "{}", self.to_f32())
-=======
         write!(f, "{:?}", self.to_f32())
->>>>>>> 9fa52469
     }
 }
 
